--- conflicted
+++ resolved
@@ -703,19 +703,11 @@
                 platform=platform,
                 file_name=package_name)
             try:
-<<<<<<< HEAD
                 _download(url, download_dir)
                 summary['downloaded'].add((url, download_dir))
             except Exception as ex:
                 logger.exception('Unexpected error %s: Aborting download', ex)
                 break
-=======
-              _download(url, download_dir)
-              summary['downloaded'].add((url, download_dir))
-            except:
-              logger.error('Unexpected error: %s. Aborting download.', sys.exc_info()[0])
-              break
->>>>>>> c67c599a
 
         # validate all packages in the download directory
         validation_results = _validate_packages(packages, download_dir,
